#![cfg_attr(
  all(not(debug_assertions), target_os = "windows"),
  windows_subsystem = "windows"
)]

use notifications::{Data, Instance};
use std::sync::Mutex;
use std::thread;
use tauri::api::{dialog, shell};
#[cfg(target_os = "macos")]
use tauri::AboutMetadata;
use tauri::{
  command, AppHandle, CustomMenuItem, Manager, Menu, MenuEntry, MenuItem, State, Submenu,
  SystemTray, SystemTrayEvent, Window, WindowBuilder, WindowUrl,
};

#[macro_export]
macro_rules! throw {
  ($($arg:tt)*) => {{
    return Err(format!($($arg)*))
  }};
}

#[command]
fn error_popup(msg: String, win: Window) {
  eprintln!("Error: {}", msg);
  thread::spawn(move || {
    dialog::message(Some(&win), "Error", msg);
  });
}

mod data;
mod notifications;

fn main() {
  let ctx = tauri::generate_context!();

  // macOS "App Nap" periodically pauses our app when it's in the background.
  // We need to prevent that so our intervals are not interrupted.
  #[cfg(target_os = "macos")]
  macos_app_nap::prevent();

  let app_paths = data::AppPaths::from_tauri_config(ctx.config());
  let mut error_msg = None;
  let reminders_file = match data::RemindersFile::load(&app_paths) {
    Ok(reminders_file) => reminders_file,
    Err(e) => {
      error_msg = Some(e);
      data::RemindersFile { groups: Vec::new() }
    }
  };
  let instance = Instance {
    file: reminders_file,
    app_paths,
    scheduler: None,
    bundle_identifier: ctx.config().tauri.bundle.identifier.clone(),
  };

  let app = tauri::Builder::default()
    .invoke_handler(tauri::generate_handler![
      error_popup,
      notifications::new_group,
      notifications::get_groups,
      notifications::update_group,
      notifications::delete_group,
    ])
    .manage(Data(Mutex::new(instance)))
    .plugin(tauri_plugin_window_state::Builder::default().build())
    .setup(|app| {
      let win = create_window(&app.app_handle());
      match error_msg {
        Some(error_msg) => error_popup(error_msg, win),
        None => {}
      }
      Ok(())
    })
    .menu(Menu::with_items([
      #[cfg(target_os = "macos")]
      MenuEntry::Submenu(Submenu::new(
        &ctx.package_info().name,
        Menu::with_items([
          MenuItem::About(ctx.package_info().name.clone(), AboutMetadata::default()).into(),
          MenuItem::Separator.into(),
          MenuItem::Services.into(),
          MenuItem::Separator.into(),
          MenuItem::Hide.into(),
          MenuItem::HideOthers.into(),
          MenuItem::ShowAll.into(),
          MenuItem::Separator.into(),
          MenuItem::Quit.into(),
        ]),
      )),
      MenuEntry::Submenu(Submenu::new(
        "File",
        Menu::with_items([
          CustomMenuItem::new("New Reminder", "New Reminder")
            .accelerator("CmdOrCtrl+N")
            .into(),
          MenuItem::Separator.into(),
          CustomMenuItem::new("Edit Reminder", "Edit Reminder").into(),
          MenuItem::Separator.into(),
          MenuItem::CloseWindow.into(),
        ]),
      )),
      MenuEntry::Submenu(Submenu::new(
        "Edit",
        Menu::with_items([
          MenuItem::Undo.into(),
          MenuItem::Redo.into(),
          MenuItem::Separator.into(),
          MenuItem::Cut.into(),
          MenuItem::Copy.into(),
          MenuItem::Paste.into(),
          #[cfg(not(target_os = "macos"))]
          MenuItem::Separator.into(),
          MenuItem::SelectAll.into(),
        ]),
      )),
      MenuEntry::Submenu(Submenu::new(
        "View",
        Menu::with_items([MenuItem::EnterFullScreen.into()]),
      )),
      MenuEntry::Submenu(Submenu::new(
        "Window",
        Menu::with_items([MenuItem::Minimize.into(), MenuItem::Zoom.into()]),
      )),
      MenuEntry::Submenu(Submenu::new(
        "Help",
        Menu::with_items([CustomMenuItem::new("Learn More", "Learn More").into()]),
      )),
    ]))
    .on_menu_event(|event| {
      let event_name = event.menu_item_id();
      match event_name {
        "Learn More" => {
          let url = "https://github.com/probablykasper/remind-me-again".to_string();
          shell::open(&event.window().shell_scope(), url, None).unwrap();
        }
        _ => {}
      }
    })
    .system_tray(SystemTray::new())
    .on_system_tray_event(|app, event| match event {
      SystemTrayEvent::LeftClick { .. } => {
        let window = match app.get_window("main") {
          Some(window) => match window.is_visible().expect("winvis") {
            true => {
              // hide the window instead of closing due to processes not closing memory leak: https://github.com/tauri-apps/wry/issues/590
              window.hide().expect("winhide");
              // window.close().expect("winclose");
              set_is_accessory_policy(true);
              return;
            }
            false => window,
          },
          None => create_window(&app.app_handle()),
        };
        set_is_accessory_policy(false);
        std::thread::sleep(std::time::Duration::from_millis(5));
<<<<<<< HEAD
        #[cfg(target_os = "windows")]
        {
          window.unminimize().expect("unminimize window");
        }
        #[cfg(not(target_os = "macos"))]
        {
          window.show().expect("show window");
=======
        #[cfg(not(target_os = "macos"))]
        {
          window.show().unwrap();
>>>>>>> 20bde3d7
        }
        window.set_focus().unwrap();
      }
      _ => {}
    })
    .build(ctx)
    .expect("error while running tauri application");
  {
    let data: State<Data> = app.state();
    let mut x = data.0.lock().unwrap();
    x.start();
  }

  app.run(|app_handle, e| match e {
    tauri::RunEvent::ExitRequested { api, .. } => {
      api.prevent_exit();
    }
    tauri::RunEvent::WindowEvent { event, .. } => match event {
      tauri::WindowEvent::CloseRequested { api, .. } => {
        api.prevent_close();
        let window = app_handle.get_window("main").expect("getwin");
        // hide the window instead of closing due to processes not closing memory leak: https://github.com/tauri-apps/wry/issues/590
        window.hide().expect("winhide");
        // window.close().expect("winclose");
        set_is_accessory_policy(true);
      }
      _ => {}
    },
    _ => {}
  });
}

fn create_window(app: &AppHandle) -> Window {
  let win = WindowBuilder::new(app, "main", WindowUrl::default())
    .title("Remind Me Again")
    .inner_size(400.0, 550.0)
    .min_inner_size(400.0, 200.0)
    .visible(false) // tauri_plugin_window_state reveals window
    .skip_taskbar(true);

  #[cfg(target_os = "macos")]
  let win = win
    .transparent(true)
    .title_bar_style(tauri::TitleBarStyle::Transparent);

  let win = win.build().expect("Unable to create window");

  #[cfg(target_os = "macos")]
  {
    use cocoa::appkit::NSWindow;
    let nsw = win.ns_window().unwrap() as cocoa::base::id;
    unsafe {
      nsw.setTitleVisibility_(cocoa::appkit::NSWindowTitleVisibility::NSWindowTitleHidden);

      // set window to always be dark mode
      use cocoa::appkit::NSAppearanceNameVibrantDark;
      use objc::*;
      let appearance: cocoa::base::id = msg_send![
        class!(NSAppearance),
        appearanceNamed: NSAppearanceNameVibrantDark
      ];
      let () = msg_send![nsw, setAppearance: appearance];

      // set window background color
      let bg_color = cocoa::appkit::NSColor::colorWithRed_green_blue_alpha_(
        cocoa::base::nil,
        // also used in App.svelte
        8.0 / 255.0,
        9.0 / 255.0,
        13.0 / 255.0,
        1.0,
      );
      nsw.setBackgroundColor_(bg_color);
    }
  }
  win
}

#[allow(unused_variables)]
fn set_is_accessory_policy(accessory: bool) {
  #[cfg(target_os = "macos")]
  {
    use cocoa::appkit::NSApplication;
    use cocoa::appkit::NSApplicationActivationPolicy::{
      NSApplicationActivationPolicyAccessory, NSApplicationActivationPolicyRegular,
    };
    use objc::*;

    let cls = objc::runtime::Class::get("NSApplication").unwrap();
    let app: cocoa::base::id = unsafe { msg_send![cls, sharedApplication] };
    unsafe {
      if accessory {
        app.setActivationPolicy_(NSApplicationActivationPolicyAccessory);
      } else {
        app.setActivationPolicy_(NSApplicationActivationPolicyRegular);
      }
    }
  }
}<|MERGE_RESOLUTION|>--- conflicted
+++ resolved
@@ -157,7 +157,6 @@
         };
         set_is_accessory_policy(false);
         std::thread::sleep(std::time::Duration::from_millis(5));
-<<<<<<< HEAD
         #[cfg(target_os = "windows")]
         {
           window.unminimize().expect("unminimize window");
@@ -165,11 +164,6 @@
         #[cfg(not(target_os = "macos"))]
         {
           window.show().expect("show window");
-=======
-        #[cfg(not(target_os = "macos"))]
-        {
-          window.show().unwrap();
->>>>>>> 20bde3d7
         }
         window.set_focus().unwrap();
       }
